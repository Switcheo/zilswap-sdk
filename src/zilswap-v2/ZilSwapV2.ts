--- conflicted
+++ resolved
@@ -1,12 +1,6 @@
-<<<<<<< HEAD
 import { Transaction, TxReceipt as _TxReceipt, TxStatus as _TxStatus, Wallet } from '@zilliqa-js/account'
 import { CallParams, Contract, Value } from '@zilliqa-js/contract'
 import { Provider } from '@zilliqa-js/core'
-=======
-import { Transaction, TxReceipt as _TxReceipt, Wallet, TxStatus as _TxStatus } from '@zilliqa-js/account'
-import { CallParams, Contract, Value } from '@zilliqa-js/contract'
-import { TransactionError, Provider } from '@zilliqa-js/core'
->>>>>>> 9aef6cc4
 import { fromBech32Address, toBech32Address } from '@zilliqa-js/crypto'
 import { MessageType, NewEventSubscription, StatusType } from '@zilliqa-js/subscriptions'
 import { BN, Long, units } from '@zilliqa-js/util'
@@ -366,7 +360,7 @@
 
     const pair = `${t0State.find((i: Value) => i.vname == 'symbol').value}-${t1State.find((i: Value) => i.vname == 'symbol').value}`
     const name = `ZilSwap V2 ${pair} LP Token`
-    const symbol = `ZWAPv2LP.${pair}`
+    const symbol = `${pair}.ZWAPv2LP`
 
     const init = [
       this.param('_scilla_version', 'Uint32', '0'),
@@ -1751,7 +1745,6 @@
       false,
       false,
     );
-<<<<<<< HEAD
 
     const deadline = this.deadlineBlock()
 
@@ -1767,47 +1760,20 @@
       tx = await this.zilliqa.blockchain.createTransactionWithoutConfirm(transaction);
     }
 
-    console.log("obv tx", tx)
-=======
-
-    const deadline = this.deadlineBlock()
-
-    let tx: any
-    if (this.walletProvider) {
-      // ugly hack for zilpay provider
-      const tx: any = await this.walletProvider?.blockchain.createTransaction(transaction);
-      tx.id = tx.ID
-      tx.isRejected = function (this: { errors: any[]; exceptions: any[] }) {
-        return this.errors.length > 0 || this.exceptions.length > 0
-      }
-    } else {
-      tx = await this.zilliqa.blockchain.createTransactionWithoutConfirm(transaction);
-    }
-
     if (tx.isRejected()) {
       throw new Error('Submitted transaction was rejected.')
     }
 
->>>>>>> 9aef6cc4
     const observeTxn = {
       hash: tx.id!,
       deadline,
     }
     await this.observeTx(observeTxn)
 
-<<<<<<< HEAD
     // const { result: address } = await this.zilliqa.blockchain.getContractAddressFromTransactionID(observeTxn.hash);
     // console.log(`The contract address is: ${address!}`)
 
     return observeTxn;
-=======
-    const { result: address } = await this.zilliqa.blockchain.getContractAddressFromTransactionID(observeTxn.hash);
-    console.log(`The contract address is: ${address!}`)
-
-    const deployedContract = this.getContract(address!)
-
-    return deployedContract
->>>>>>> 9aef6cc4
   }
 
   public async callContract(
